package main

import (
	"encoding/json"
	"flag"
	"fmt"
	"log"
	"net/http"
	"os"
	"runtime"
	"strconv"

	"github.com/asdine/storm"
)

// LocationUpdate contains the location update data types as retrieved from the OsmAnd app by default
type LocationUpdate struct {
	Latitude  float64 `json:"latitude,omitempty"`
	Longitude float64 `json:"longitude,omitempty"`
	Timestamp uint64  `json:"timestamp,omitempty"`
	Hdop      float64 `json:"hdop,omitempty"`
	Altitude  float64 `json:"altitude,omitempty"`
	Speed     float64 `json:"speed,omitempty"`
}

// Entry contains the database entry. The ID field is automatically incremented and
// Timestamp is indexed to allow fast queries based on time ranges
type Entry struct {
	ID        int    `storm:"id,increment"`
	Timestamp uint64 `storm:"index"`
	Data      LocationUpdate
}

var (
<<<<<<< HEAD
	serverPort        uint
	lastKnownLocation LocationUpdate
=======
	serverPort   uint16 = 8080 // TODO: Make user-selectable
	databasePath string = "./database"
>>>>>>> b25e6042
)

const (
	defaultPort        = 8080
	portArgDescription = "The port used to run the application. Defaults to 8080"
)

func main() {
<<<<<<< HEAD
	// let the user pick the port by using "port" or "p" option
	flag.UintVar(&serverPort, "port", defaultPort, portArgDescription)
	flag.UintVar(&serverPort, "p", defaultPort, portArgDescription+" (shorthand)")
	flag.Parse()

	defer listen()
=======
	createDirIfNotExist(databasePath)

	db, err := storm.Open(databasePath + "/locations.db")
	if err != nil {
		log.Fatal(err)
	}

	defer db.Close()
	defer listen(db)
>>>>>>> b25e6042
}

/* listen spins up a webserver and listens for incoming connections */
func listen(db *storm.DB) {
	serverIdentifier := fmt.Sprintf("%s on %s %s", runtime.Version(), runtime.GOOS, runtime.GOARCH)

	http.HandleFunc("/", func(w http.ResponseWriter, r *http.Request) {
		w.Header().Add("Server", serverIdentifier)
		w.Header().Add("Content-Type", "text/plain")
		w.WriteHeader(501) // Not implemented
		fmt.Fprintf(w, "Sorry, %s is not implemented. Possible options are: /submit to submit a location update or /retrieve to retrieve the last known location", r.RequestURI)
	})

	http.HandleFunc("/retrieve", func(w http.ResponseWriter, r *http.Request) {
		w.Header().Add("Server", serverIdentifier)
		w.Header().Add("Content-Type", "application/json")

		var entry []Entry
		db.All(&entry, storm.Limit(1), storm.Reverse())

		var responseData []byte

		if len(entry) == 0 {
			// There is no data. Let's return HTTP Status 204: No Content
			w.WriteHeader(204) // The server successfully processed the request, but is not returning any content.
		} else {
			// There is data. Let's process it.
			processedEntry, err := json.Marshal(entry[0])
			if err != nil {
				w.WriteHeader(500) // HTTP 500 Internal Server Error
				log.Println("Error retrieving last database entry", err)
			} else {
				w.WriteHeader(200) // HTTP 200 OK
				responseData = processedEntry
			}
		}

		w.Write(responseData)
	})

	http.HandleFunc("/retrieve/multi", func(w http.ResponseWriter, r *http.Request) {
		w.Header().Add("Server", serverIdentifier)
		w.Header().Add("Content-Type", "application/json")
		w.WriteHeader(200)

		var cnt uint16 = 10
		if len(r.URL.Query().Get("count")) > 0 {
			parsedCountValue, err := strconv.ParseUint(r.URL.Query().Get("count"), 10, 16)
			if err != nil {
				log.Println("Error parsing query parameter 'count'", err)
			} else {
				cnt = uint16(parsedCountValue)
			}
		}

		var entries []Entry

		db.All(&entries, storm.Limit(int(cnt)), storm.Reverse())
		responseData, err := json.Marshal(entries)
		if err != nil {
			log.Fatal("Processing entries from database failed", err)
		}
		w.Write(responseData)
	})

	http.HandleFunc("/submit", func(w http.ResponseWriter, r *http.Request) {
		w.Header().Add("Server", serverIdentifier)
		w.Header().Add("Content-Type", "application/json")
		w.WriteHeader(204) // The server successfully processed the request, and is not returning any content.

		// TODO: Error handling
		retrievedLatitude, _ := strconv.ParseFloat(r.URL.Query().Get("lat"), 64)
		retrievedLongitude, _ := strconv.ParseFloat(r.URL.Query().Get("lon"), 64)
		retrievedTimestamp, _ := strconv.ParseUint(r.URL.Query().Get("timestamp"), 10, 64)
		retrievedHdop, _ := strconv.ParseFloat(r.URL.Query().Get("hdop"), 64)
		retrievedAltitude, _ := strconv.ParseFloat(r.URL.Query().Get("altitude"), 64)
		retrievedSpeed, _ := strconv.ParseFloat(r.URL.Query().Get("speed"), 64)

		locationUpdate := LocationUpdate{
			retrievedLatitude,
			retrievedLongitude,
			retrievedTimestamp,
			retrievedHdop,
			retrievedAltitude,
			retrievedSpeed,
		}

		// Checks if the data (in 'locationUpdate') conforms to the types of the struct 'LocationUpdate'
		_, err := json.Marshal(locationUpdate)
		if err != nil {
			log.Fatal(err)
		}

		// Prepare and insert into DB
		entry := Entry{
			Timestamp: locationUpdate.Timestamp,
			Data:      locationUpdate,
		}
		err = db.Save(&entry)
		if err != nil {
			log.Fatal("Saving entry to database failed", err)
		}
	})

	var listenAddr string = fmt.Sprintf(":%d", serverPort)
	fmt.Printf("Starting server at port: %v\n", serverPort)

	err := http.ListenAndServe(listenAddr, nil)
	if err != nil {
		log.Fatal(err)
	}
}

// createDirIfNotExist first checks if a directory exists and creates it if does not exist
func createDirIfNotExist(dir string) {
	if _, err := os.Stat(dir); os.IsNotExist(err) {
		err = os.MkdirAll(dir, 0755)
		if err != nil {
			panic(err)
		}
	}
}<|MERGE_RESOLUTION|>--- conflicted
+++ resolved
@@ -32,13 +32,8 @@
 }
 
 var (
-<<<<<<< HEAD
-	serverPort        uint
-	lastKnownLocation LocationUpdate
-=======
-	serverPort   uint16 = 8080 // TODO: Make user-selectable
+	serverPort   uint
 	databasePath string = "./database"
->>>>>>> b25e6042
 )
 
 const (
@@ -47,16 +42,13 @@
 )
 
 func main() {
-<<<<<<< HEAD
 	// let the user pick the port by using "port" or "p" option
 	flag.UintVar(&serverPort, "port", defaultPort, portArgDescription)
 	flag.UintVar(&serverPort, "p", defaultPort, portArgDescription+" (shorthand)")
 	flag.Parse()
 
-	defer listen()
-=======
 	createDirIfNotExist(databasePath)
-
+  
 	db, err := storm.Open(databasePath + "/locations.db")
 	if err != nil {
 		log.Fatal(err)
@@ -64,7 +56,6 @@
 
 	defer db.Close()
 	defer listen(db)
->>>>>>> b25e6042
 }
 
 /* listen spins up a webserver and listens for incoming connections */
